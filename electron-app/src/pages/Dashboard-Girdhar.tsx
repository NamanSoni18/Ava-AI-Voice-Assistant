--- conflicted
+++ resolved
@@ -48,11 +48,8 @@
 import Header from '../components/Header';
 
 const Dashboard: React.FC = () => {
-<<<<<<< HEAD
-=======
   const navigate = useNavigate();
   const { addNotification } = useNotification();
->>>>>>> 7040338d
 
   const [appState, setAppState] = useState<AppState>({
     messages: [],
@@ -786,7 +783,6 @@
   return (
     <div className="flex flex-col h-screen overflow-hidden bg-gradient-to-br from-slate-50 via-blue-50 to-indigo-100 dark:from-slate-900 dark:via-slate-800 dark:to-indigo-950 transition-colors duration-300">
       {/* Header */}
-<<<<<<< HEAD
       <Header 
         showControls={true}
         isDarkMode={appState.isDarkMode}
@@ -795,47 +791,6 @@
         onToggleMute={handleToggleMute}
         onEmergency={() => setShowEmergencyModal(true)}
       />
-=======
-      <header className="flex items-center justify-between px-6 py-4 bg-white/80 dark:bg-slate-900/80 shadow-md border-b border-slate-200 dark:border-slate-800 z-20">
-        <div className="flex items-center gap-3">
-          <div className="flex items-center justify-center w-12 h-12 bg-gradient-to-br from-blue-500 to-purple-600 rounded-xl shadow-lg">
-            <Bot className="w-7 h-7 text-white" />
-          </div>
-          <div>
-            <h1 className="text-2xl font-bold text-gray-800 dark:text-white">AVA</h1>
-            <p className="text-sm text-gray-600 dark:text-gray-300">AI Voice Assistant</p>
-          </div>
-        </div>
-        <div className="flex items-center gap-3">
-          <ConnectionStatus />
-          <button
-            onClick={() => navigate('/')}
-            className="p-2 rounded-full bg-green-100 dark:bg-green-900 text-green-700 dark:text-green-300 hover:bg-green-200 dark:hover:bg-green-800 transition-all"
-            title="Go to Home"
-          >
-            <Home size={18} />
-          </button>
-          <button
-            onClick={handleToggleTheme}
-            className="p-2 rounded-full bg-blue-100 dark:bg-blue-900 text-blue-700 dark:text-blue-300 hover:bg-blue-200 dark:hover:bg-blue-800 transition-all"
-          >
-            {appState.isDarkMode ? <Sun size={18} /> : <Moon size={18} />}
-          </button>
-          <button
-            onClick={handleToggleMute}
-            className="p-2 rounded-full bg-blue-100 dark:bg-blue-900 text-blue-700 dark:text-blue-300 hover:bg-blue-200 dark:hover:bg-blue-800 transition-all"
-          >
-            {appState.isMuted ? <BellOff size={18} /> : <Bell size={18} />}
-          </button>
-          <button
-            onClick={() => setShowEmergencyModal(true)}
-            className="p-2 rounded-full bg-red-100 dark:bg-red-900 text-red-700 dark:text-red-300 hover:bg-red-200 dark:hover:bg-red-800 transition-all"
-          >
-            <AlertCircle size={18} />
-          </button>
-        </div>
-      </header>
->>>>>>> 7040338d
 
       {/* Main Content */}
       <main className="flex-1 flex flex-col md:flex-row overflow-hidden">
